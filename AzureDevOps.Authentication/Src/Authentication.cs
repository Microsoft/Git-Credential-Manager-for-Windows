--- conflicted
+++ resolved
@@ -230,21 +230,17 @@
                                 {
                                     context.Trace.WriteLine($"detected '{requestUrl}' as Azure DevOps from GET response.");
 
-<<<<<<< HEAD
                                     // The "Www-Authenticate" is a more reliable header, because it indicates the 
                                     // authentication scheme that should be used to access the requested entity.
                                     if (response.Headers.WwwAuthenticate != null)
                                     {
                                         foreach (var header in response.Headers.WwwAuthenticate)
-=======
-                                        if (value?.Length >= AuthorizationUriPrefix.Length + AuthorityHostUrlBase.Length + GuidStringLength)
->>>>>>> e590603d
                                         {
                                             const string AuthorizationUriPrefix = "authorization_uri=";
 
                                             var value = header.Parameter;
 
-                                            if (value.Length >= AuthorizationUriPrefix.Length + AuthorityHostUrlBase.Length + GuidStringLength)
+                                            if (value?.Length >= AuthorizationUriPrefix.Length + AuthorityHostUrlBase.Length + GuidStringLength)
                                             {
                                                 // The header parameter will look something like "authorization_uri=https://login.microsoftonline.com/72f988bf-86f1-41af-91ab-2d7cd011db47"
                                                 // and all we want is the portion after the '=' and before the last '/'.
